--- conflicted
+++ resolved
@@ -262,14 +262,12 @@
   ...
 ValueError: key too long, max is 250
 
-<<<<<<< HEAD
 Make sure ServerDown exception exists
 >>> hasattr(pylibmc, 'ServerDown')
 True
-=======
+
 Gets should return (None, None) for non-existing keys
 >>> c = make_test_client(_pylibmc.client, binary=True)
 >>> c.set_behaviors({'cas': True})
 >>> c.gets('non_existing_key')
-(None, None)
->>>>>>> 5cfc5e1a
+(None, None)